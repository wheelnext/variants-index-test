[[index]]
name = "quansight"
maintainers = [
    { name = "Michał Górny", email = "mgorny@quansight.com" },
    { name = "Ralf Gommers", email = "rgommers@quansight.com" },
]
registry = "https://pypi.anaconda.org/mgorny/simple/"
packages = [
    "blas-lapack-variant-provider",
    "numpy",
    "openmp-variant-provider",
    "provider-variant-aarch64",
    "provider-variant-x86-64",
    "scikit-learn",
    "scipy"
]

[[index]]
name = "nvidia-provider"
maintainers = [
    { name = "Jonathan Dekhtiar", email = "jdekhtiar@nvidia.com" },
]
registry = "https://wheelnext.github.io/nvidia-variant-provider/"
packages = [
    "nvidia-variant-provider",
]

[[index]]
name = "nvidia"
maintainers = [
    { name = "Jonathan Dekhtiar", email = "jdekhtiar@nvidia.com" },
]
registry = "https://variants-index.wheelnext.dev/"
packages = [
    "nvidia-cublas",
    "nvidia-cuda-cupti",
    "nvidia-cuda-nvrtc",
    "nvidia-cuda-runtime",
    "nvidia-cudnn",
    "nvidia-cufft",
    "nvidia-cufile",
    "nvidia-curand",
    "nvidia-cusolver",
    "nvidia-cusparse",
    "nvidia-cusparselt",
    "nvidia-nccl",
    "nvidia-nvjitlink",
    "nvidia-nvshmem",
    "nvidia-nvtx",
]

[[index]]
name = "pytorch"
maintainers = [
    { name = "Andrey Talman", email = "atalman@meta.com" },
    { name = "Eli Uriegas", email = "eliuriegas@meta.com" },
]
registry = "https://download.pytorch.org/whl/test/variant/"
packages = [
    "torch",
    "torchvision"
]

[[index]]
name = "cupy"
maintainers = [
    { name = "Jonathan Dekhtiar", email = "jdekhtiar@nvidia.com" },
    { name = "Leo Fang", email = "leof@nvidia.com" },
]
registry = "https://variants-index.wheelnext.dev/"
packages = [
    "cupy"
]

[[index]]
<<<<<<< HEAD
name = "xgboost"
maintainers = [
    { name = "Hyunsu Cho", email = "phcho@nvidia.com" },
]
registry = "https://wheels-variant.xgboost-ci.com/"
packages = [
    "xgboost"
=======
name = "intel-provider"
maintainers = [
    {name = "Chuanqi Wang", email = "chuanqi.wang@intel.com"},
    {name = "Dmitry Rogozhkin", email = "dmitry.v.rogozhkin@intel.com"},
]
registry = "https://wheelnext.github.io/intel-variant-provider/"
packages = [
    "intel-variant-provider",
]

[[index]]
name = "amd-provider"
maintainers = [
    {name = "Jithun Nair", email = "jithun.nair@amd.com"},
]
registry = "https://wheelnext.github.io/amd-variant-provider/"
packages = [
    "amd-variant-provider",
>>>>>>> 9f56910d
]<|MERGE_RESOLUTION|>--- conflicted
+++ resolved
@@ -73,7 +73,6 @@
 ]
 
 [[index]]
-<<<<<<< HEAD
 name = "xgboost"
 maintainers = [
     { name = "Hyunsu Cho", email = "phcho@nvidia.com" },
@@ -81,7 +80,9 @@
 registry = "https://wheels-variant.xgboost-ci.com/"
 packages = [
     "xgboost"
-=======
+]
+
+[[index]]
 name = "intel-provider"
 maintainers = [
     {name = "Chuanqi Wang", email = "chuanqi.wang@intel.com"},
@@ -100,5 +101,4 @@
 registry = "https://wheelnext.github.io/amd-variant-provider/"
 packages = [
     "amd-variant-provider",
->>>>>>> 9f56910d
 ]